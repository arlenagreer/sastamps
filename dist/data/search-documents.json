{
  "documents": [
    {
      "id": "newsletter-2025-Q3",
      "type": "newsletter",
      "title": "SAPA PHILATEX Third Quarter 2025",
      "summary": "Features the July-September meeting calendar, annual \"Blue Chip\" auction details, Greater Houston Stamp Show information, TSDA show schedule, 2025 membership drive, and programs on US Air Mail History and Classic Mexican Stamps.",
      "url": "/newsletter.html#2025-Q3",
      "date": "2025-07-01",
      "tags": [
        "2025",
        "auction",
        "meetings",
        "air-mail",
        "mexican-stamps",
        "houston-show"
      ],
      "category": "newsletter"
    },
    {
      "id": "newsletter-2025-Q2",
      "type": "newsletter",
      "title": "SAPA PHILATEX Second Quarter 2025",
      "summary": "Contains the April-June meeting schedule, club updates, member spotlights, and special features on recent philatelic discoveries and collecting tips for the spring season.",
      "url": "/newsletter.html#2025-Q2",
      "date": "2025-04-01",
      "tags": [
        "2025",
        "spring",
        "collecting-tips",
        "discoveries",
        "member-spotlight"
      ],
      "category": "newsletter"
    },
    {
      "id": "meeting-2025-07-04",
      "type": "meeting",
      "title": "No Meeting - Independence Day",
      "summary": "No meeting scheduled due to Independence Day holiday.",
      "url": "/meetings.html#2025-07-04",
      "date": "2025-07-04",
      "tags": [
        "holiday",
        "independence-day"
      ],
      "category": "meeting"
    },
    {
      "id": "meeting-2025-07-11",
      "type": "meeting",
      "title": "Board of Governors Meeting & Show and Tell",
      "summary": "Monthly Board of Governors meeting followed by member show and tell presentations.",
      "url": "/meetings.html#2025-07-11",
      "date": "2025-07-11",
      "tags": [
        "bog",
        "business",
        "show-and-tell"
      ],
      "category": "meeting"
    },
    {
      "id": "meeting-2025-07-18",
      "type": "meeting",
      "title": "Stamp Auction",
      "summary": "Monthly club auction featuring member consignments and donated materials.",
      "url": "/meetings.html#2025-07-18",
      "date": "2025-07-18",
      "tags": [
        "auction",
        "buying",
        "selling",
        "consignment"
      ],
      "category": "meeting"
    },
    {
      "id": "meeting-2025-07-25",
      "type": "meeting",
      "title": "Stamp Bourse",
      "summary": "Monthly bourse featuring dealer tables and opportunities for buying, selling, and trading stamps and covers.",
      "url": "/meetings.html#2025-07-25",
      "date": "2025-07-25",
      "tags": [
        "bourse",
        "dealers",
        "trading",
        "buying",
        "selling"
      ],
      "category": "meeting"
    },
    {
      "id": "meeting-2025-08-01",
      "type": "meeting",
      "title": "Board of Governors Meeting & Show and Tell",
      "summary": "Monthly Board of Governors meeting followed by member show and tell presentations.",
      "url": "/meetings.html#2025-08-01",
      "date": "2025-08-01",
      "tags": [
        "bog",
        "business",
        "show-and-tell"
      ],
      "category": "meeting"
    },
    {
      "id": "meeting-2025-08-08",
      "type": "meeting",
      "title": "Stamp Auction",
      "summary": "Monthly club auction featuring member consignments and donated materials.",
      "url": "/meetings.html#2025-08-08",
      "date": "2025-08-08",
      "tags": [
        "auction",
        "buying",
        "selling",
        "consignment"
      ],
      "category": "meeting"
    },
    {
      "id": "meeting-2025-08-15",
      "type": "meeting",
      "title": "Stamp Bourse",
      "summary": "Monthly bourse featuring dealer tables and opportunities for buying, selling, and trading stamps and covers.",
      "url": "/meetings.html#2025-08-15",
      "date": "2025-08-15",
      "tags": [
        "bourse",
        "dealers",
        "trading",
        "buying",
        "selling"
      ],
      "category": "meeting"
    },
    {
      "id": "meeting-2025-08-22",
      "type": "meeting",
      "title": "The Early History of US Air Mail",
      "summary": "An exploration of the pioneering days of US air mail service, including the brave pilots, early routes, and the stamps that commemorated these historic achievements.",
      "url": "/meetings.html#2025-08-22",
      "date": "2025-08-22",
      "tags": [
        "air-mail",
        "history",
        "presentation",
        "program"
      ],
      "category": "meeting"
    },
    {
      "id": "meeting-2025-08-29",
      "type": "meeting",
      "title": "No Meeting - Labor Day",
      "summary": "No meeting scheduled due to Labor Day holiday.",
      "url": "/meetings.html#2025-08-29",
      "date": "2025-08-29",
      "tags": [
        "holiday",
        "labor-day"
      ],
      "category": "meeting"
    },
    {
      "id": "meeting-2025-09-05",
      "type": "meeting",
      "title": "Board of Governors Meeting & Show and Tell",
      "summary": "Monthly Board of Governors meeting followed by member show and tell presentations.",
      "url": "/meetings.html#2025-09-05",
      "date": "2025-09-05",
      "tags": [
        "bog",
        "business",
        "show-and-tell"
      ],
      "category": "meeting"
    },
    {
      "id": "meeting-2025-09-12",
      "type": "meeting",
      "title": "Stamp Auction",
      "summary": "Monthly club auction featuring member consignments and donated materials.",
      "url": "/meetings.html#2025-09-12",
      "date": "2025-09-12",
      "tags": [
        "auction",
        "buying",
        "selling",
        "consignment"
      ],
      "category": "meeting"
    },
    {
      "id": "meeting-2025-09-19",
      "type": "meeting",
      "title": "Stamp Bourse",
      "summary": "Monthly bourse featuring dealer tables and opportunities for buying, selling, and trading stamps and covers.",
      "url": "/meetings.html#2025-09-19",
      "date": "2025-09-19",
      "tags": [
        "bourse",
        "dealers",
        "trading",
        "buying",
        "selling"
      ],
      "category": "meeting"
    },
    {
      "id": "meeting-2025-09-26",
      "type": "meeting",
      "title": "Classic Stamps of Mexico",
      "summary": "An exploration of Mexico's classic stamp period, including the famous Hidalgo issues, printing varieties, and the historical context of early Mexican postal history.",
      "url": "/meetings.html#2025-09-26",
      "date": "2025-09-26",
      "tags": [
        "mexican-stamps",
        "classic-period",
        "hidalgo",
        "presentation",
        "program"
      ],
      "category": "meeting"
    },
    {
      "id": "meeting-2025-06-20",
      "type": "meeting",
      "title": "Annual SAPA Summer Picnic",
      "summary": "Join us for our annual summer picnic! Food, fellowship, and philatelic fun. Bring the family!",
      "url": "/meetings.html#2025-06-20",
      "date": "2025-06-20",
      "tags": [
        "picnic",
        "social",
        "family",
        "trading",
        "summer"
      ],
      "category": "meeting"
    },
    {
      "id": "resource-beginners-guide",
      "type": "resource",
      "title": "Complete Beginner's Guide to Stamp Collecting",
      "summary": "Everything you need to know to start your stamp collecting journey, from basic terminology to building your first collection.",
      "url": "/resources.html#beginners-guide",
      "date": "2025-06-28",
      "tags": [
        "beginner",
        "basics",
        "getting-started",
        "supplies",
        "terminology"
      ],
      "category": "getting-started",
      "difficulty": "beginner"
    },
    {
      "id": "resource-stamp-grading-guide",
      "type": "resource",
      "title": "Understanding Stamp Grading and Condition",
      "summary": "Learn how to properly assess stamp condition and understand grading standards used by collectors and dealers.",
      "url": "/resources.html#stamp-grading-guide",
      "date": "2025-06-28",
      "tags": [
        "grading",
        "condition",
        "mint",
        "used",
        "centering",
        "gum",
        "perforations"
      ],
      "category": "grading-condition",
      "difficulty": "intermediate"
    },
    {
      "id": "glossary-philately",
      "type": "glossary",
      "title": "Philately",
      "summary": "The collection and study of postage stamps and related postal items.",
      "url": "/glossary.html#philately",
      "date": "2025-06-28",
      "tags": [
        "collecting",
        "hobby",
        "study",
        "stamps",
        "basic"
      ],
      "category": "general",
      "difficulty": "beginner"
    },
    {
      "id": "glossary-mint",
      "type": "glossary",
      "title": "Mint",
      "summary": "A stamp that has never been used for postage and retains its original gum.",
      "url": "/glossary.html#mint",
      "date": "2025-06-28",
      "tags": [
        "condition",
        "unused",
        "gum",
        "grading",
        "value"
      ],
      "category": "condition-grading",
      "difficulty": "beginner"
    },
    {
      "id": "glossary-perforation",
      "type": "glossary",
      "title": "Perforation",
      "summary": "Small holes punched between stamps to make separation easier.",
      "url": "/glossary.html#perforation",
      "date": "2025-06-28",
      "tags": [
        "production",
        "separation",
        "holes",
        "measurement",
        "varieties"
      ],
      "category": "paper-printing",
      "difficulty": "beginner"
    },
    {
      "id": "glossary-watermark",
      "type": "glossary",
      "title": "Watermark",
      "summary": "A design or pattern pressed into paper during manufacture, visible when held to light.",
      "url": "/glossary.html#watermark",
      "date": "2025-06-28",
      "tags": [
        "paper",
        "security",
        "identification",
        "varieties",
        "detection"
      ],
      "category": "paper-printing",
      "difficulty": "intermediate"
    },
    {
      "id": "glossary-first-day-cover",
      "type": "glossary",
      "title": "First Day Cover",
      "summary": "An envelope bearing a stamp cancelled on its first day of issue.",
      "url": "/glossary.html#first-day-cover",
      "date": "2025-06-28",
      "tags": [
        "covers",
        "first-day",
        "commemorative",
        "cachets",
        "postmarks"
      ],
      "category": "postal-history",
      "difficulty": "beginner"
    }
  ],
  "metadata": {
    "totalDocuments": 23,
    "types": {
      "newsletter": 2,
      "meeting": 14,
      "resource": 2,
      "glossary": 5
    },
<<<<<<< HEAD
    "buildDate": "2025-06-28T23:07:01.934Z"
=======
    "buildDate": "2025-06-29T01:42:42.798Z"
>>>>>>> ef13061d
  }
}<|MERGE_RESOLUTION|>--- conflicted
+++ resolved
@@ -371,10 +371,6 @@
       "resource": 2,
       "glossary": 5
     },
-<<<<<<< HEAD
-    "buildDate": "2025-06-28T23:07:01.934Z"
-=======
     "buildDate": "2025-06-29T01:42:42.798Z"
->>>>>>> ef13061d
   }
 }