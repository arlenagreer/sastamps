--- conflicted
+++ resolved
@@ -42,11 +42,7 @@
     <!-- Fonts -->
     <link rel="preconnect" href="https://fonts.googleapis.com">
     <link rel="preconnect" href="https://fonts.gstatic.com" crossorigin>
-<<<<<<< HEAD
-    <link href="https://fonts.googleapis.com/css2?family=Merriweather:wght@400;700&family=Open+Sans:wght@400;600;700&display=swap&display=swap&display=swap" rel="stylesheet">
-=======
-    <link href="https://fonts.googleapis.com/css2?family=Merriweather:wght@400;700&family=Open+Sans:wght@400;600;700&display=swap&display=swap&display=swap&display=swap&display=swap" rel="stylesheet">
->>>>>>> ef13061d
+    <link href="https://fonts.googleapis.com/css2?family=Merriweather:wght@400;700&family=Open+Sans:wght@400;600;700&display=swap" rel="stylesheet">
     
     <!-- Font Awesome for icons -->
     <link rel="stylesheet" href="https://cdnjs.cloudflare.com/ajax/libs/font-awesome/6.4.0/css/all.min.css">
@@ -1644,13 +1640,6 @@
     </style>
     <link rel="preload" href="dist/css/styles.min.css" as="style" onload="this.onload=null;this.rel='stylesheet'">
     <noscript><link rel="stylesheet" href="dist/css/styles.min.css"></noscript>
-    <noscript><link rel="stylesheet" href="dist/css/styles.min.css"></noscript>
-    <noscript><link rel="stylesheet" href="dist/css/styles.min.css"></noscript>
-<<<<<<< HEAD
-=======
-    <noscript><link rel="stylesheet" href="dist/css/styles.min.css"></noscript>
-    <noscript><link rel="stylesheet" href="dist/css/styles.min.css"></noscript>
->>>>>>> ef13061d
     
     <!-- Favicon -->
     <link rel="icon" type="image/png" sizes="32x32" href="dist/images/favicon.webp">
@@ -1923,87 +1912,11 @@
             font-family: 'Merriweather', system-ui, -apple-system, BlinkMacSystemFont, 'Segoe UI', Roboto, Oxygen, Ubuntu, Cantarell, serif;
         }
     </style>
-<<<<<<< HEAD
-=======
     <link rel="preload" href="https://fonts.gstatic.com/s/opensans/v1/400.woff2" as="font" type="font/woff2" crossorigin>
     <link rel="preload" href="https://fonts.gstatic.com/s/opensans/v1/600.woff2" as="font" type="font/woff2" crossorigin>
     <link rel="preload" href="https://fonts.gstatic.com/s/opensans/v1/700.woff2" as="font" type="font/woff2" crossorigin>
     <link rel="preload" href="https://fonts.gstatic.com/s/merriweather/v1/400.woff2" as="font" type="font/woff2" crossorigin>
     <link rel="preload" href="https://fonts.gstatic.com/s/merriweather/v1/700.woff2" as="font" type="font/woff2" crossorigin>
-    
-    <style>
-        /* Font loading states */
-        .fonts-loading body {
-            opacity: 0.8;
-        }
-        
-        .fonts-loaded body {
-            opacity: 1;
-            transition: opacity 0.3s ease;
-        }
-
-        /* Font fallbacks */
-        body {
-            font-family: system-ui, -apple-system, BlinkMacSystemFont, 'Segoe UI', Roboto, Oxygen, Ubuntu, Cantarell, sans-serif;
-        }
-        
-        .fonts-loaded body {
-            font-family: 'Open Sans', system-ui, -apple-system, BlinkMacSystemFont, 'Segoe UI', Roboto, Oxygen, Ubuntu, Cantarell, sans-serif;
-        }
-
-        h1, h2, h3, h4, h5, h6 {
-            font-family: system-ui, -apple-system, BlinkMacSystemFont, 'Segoe UI', Roboto, Oxygen, Ubuntu, Cantarell, serif;
-        }
-        
-        .fonts-loaded h1, 
-        .fonts-loaded h2, 
-        .fonts-loaded h3, 
-        .fonts-loaded h4, 
-        .fonts-loaded h5, 
-        .fonts-loaded h6 {
-            font-family: 'Merriweather', system-ui, -apple-system, BlinkMacSystemFont, 'Segoe UI', Roboto, Oxygen, Ubuntu, Cantarell, serif;
-        }
-    </style>
-    <link rel="preload" href="https://fonts.gstatic.com/s/opensans/v1/400.woff2" as="font" type="font/woff2" crossorigin>
-    <link rel="preload" href="https://fonts.gstatic.com/s/opensans/v1/600.woff2" as="font" type="font/woff2" crossorigin>
-    <link rel="preload" href="https://fonts.gstatic.com/s/opensans/v1/700.woff2" as="font" type="font/woff2" crossorigin>
-    <link rel="preload" href="https://fonts.gstatic.com/s/merriweather/v1/400.woff2" as="font" type="font/woff2" crossorigin>
-    <link rel="preload" href="https://fonts.gstatic.com/s/merriweather/v1/700.woff2" as="font" type="font/woff2" crossorigin>
-    
-    <style>
-        /* Font loading states */
-        .fonts-loading body {
-            opacity: 0.8;
-        }
-        
-        .fonts-loaded body {
-            opacity: 1;
-            transition: opacity 0.3s ease;
-        }
-
-        /* Font fallbacks */
-        body {
-            font-family: system-ui, -apple-system, BlinkMacSystemFont, 'Segoe UI', Roboto, Oxygen, Ubuntu, Cantarell, sans-serif;
-        }
-        
-        .fonts-loaded body {
-            font-family: 'Open Sans', system-ui, -apple-system, BlinkMacSystemFont, 'Segoe UI', Roboto, Oxygen, Ubuntu, Cantarell, sans-serif;
-        }
-
-        h1, h2, h3, h4, h5, h6 {
-            font-family: system-ui, -apple-system, BlinkMacSystemFont, 'Segoe UI', Roboto, Oxygen, Ubuntu, Cantarell, serif;
-        }
-        
-        .fonts-loaded h1, 
-        .fonts-loaded h2, 
-        .fonts-loaded h3, 
-        .fonts-loaded h4, 
-        .fonts-loaded h5, 
-        .fonts-loaded h6 {
-            font-family: 'Merriweather', system-ui, -apple-system, BlinkMacSystemFont, 'Segoe UI', Roboto, Oxygen, Ubuntu, Cantarell, serif;
-        }
-    </style>
->>>>>>> ef13061d
 </head>
 <body>
     <!-- Skip to content link for accessibility -->
@@ -2839,110 +2752,5 @@
             }
         })();
     </script>
-<<<<<<< HEAD
-=======
-    
-    <script>
-        // Font Face Observer script
-        (function() {
-            class FontFaceObserver {
-                constructor(family, options = {}) {
-                    this.family = family;
-                    this.options = options;
-                }
-                
-                async load() {
-                    try {
-                        await document.fonts.load(`1em ${this.family}`, this.options.text || 'BESbswy');
-                        return true;
-                    } catch (e) {
-                        return false;
-                    }
-                }
-            }
-
-            // Load fonts and mark as loaded
-            async function loadFonts() {
-                document.documentElement.classList.add('fonts-loading');
-                
-                const fontLoaders = [
-                    new FontFaceObserver('Open Sans', { weight: 400 }).load(),
-                    new FontFaceObserver('Open Sans', { weight: 600 }).load(),
-                    new FontFaceObserver('Open Sans', { weight: 700 }).load(),
-                    new FontFaceObserver('Merriweather', { weight: 400 }).load(),
-                    new FontFaceObserver('Merriweather', { weight: 700 }).load()
-                ];
-
-                try {
-                    await Promise.all(fontLoaders);
-                    document.documentElement.classList.remove('fonts-loading');
-                    document.documentElement.classList.add('fonts-loaded');
-                    localStorage.setItem('fonts-loaded', 'true');
-                } catch (err) {
-                    document.documentElement.classList.remove('fonts-loading');
-                    document.documentElement.classList.add('fonts-failed');
-                }
-            }
-
-            // Check if fonts were previously loaded
-            if (localStorage.getItem('fonts-loaded')) {
-                document.documentElement.classList.add('fonts-loaded');
-            } else {
-                loadFonts();
-            }
-        })();
-    </script>
-    
-    <script>
-        // Font Face Observer script
-        (function() {
-            class FontFaceObserver {
-                constructor(family, options = {}) {
-                    this.family = family;
-                    this.options = options;
-                }
-                
-                async load() {
-                    try {
-                        await document.fonts.load(`1em ${this.family}`, this.options.text || 'BESbswy');
-                        return true;
-                    } catch (e) {
-                        return false;
-                    }
-                }
-            }
-
-            // Load fonts and mark as loaded
-            async function loadFonts() {
-                document.documentElement.classList.add('fonts-loading');
-                
-                const fontLoaders = [
-                    new FontFaceObserver('Open Sans', { weight: 400 }).load(),
-                    new FontFaceObserver('Open Sans', { weight: 600 }).load(),
-                    new FontFaceObserver('Open Sans', { weight: 700 }).load(),
-                    new FontFaceObserver('Merriweather', { weight: 400 }).load(),
-                    new FontFaceObserver('Merriweather', { weight: 700 }).load()
-                ];
-
-                try {
-                    await Promise.all(fontLoaders);
-                    document.documentElement.classList.remove('fonts-loading');
-                    document.documentElement.classList.add('fonts-loaded');
-                    localStorage.setItem('fonts-loaded', 'true');
-                } catch (err) {
-                    document.documentElement.classList.remove('fonts-loading');
-                    document.documentElement.classList.add('fonts-failed');
-                }
-            }
-
-            // Check if fonts were previously loaded
-            if (localStorage.getItem('fonts-loaded')) {
-                document.documentElement.classList.add('fonts-loaded');
-            } else {
-                loadFonts();
-            }
-        })();
-    </script>
->>>>>>> ef13061d
 </body>
 </html> 