/**
 * San Antonio Philatelic Association Website
 * Main JavaScript File
 */

// Import calendar library
import { Calendar } from 'vanilla-calendar-pro';
import { calendarAdapter } from './calendar-adapter.js';
import { modal } from './modal.js';
import { reminderSystem } from './reminder-system.js';
import { ErrorBoundary, globalErrorBoundary } from './error-boundary.js';
import { calendarLazyLoader } from './lazy-loader.js';

<<<<<<< HEAD
// Wait for the DOM to be fully loaded
document.addEventListener('DOMContentLoaded', function() {
    // Version indicator - Last updated: 2025-06-28 17:57:33
    console.log('SAPA Site Version: 2025-06-28-1757 (Commit: 4d54a9f)');
    console.log('Mobile menu debug: Script loaded at', new Date().toISOString());
    
    // Fix mobile viewport height issues
    setupMobileViewportHeight();
    
    // Mobile menu toggle - REMOVED: Using CSS-only solution now
    // setupMobileMenu();
    
    // Back to top button functionality
    setupBackToTopButton();
    
    // Event countdown timer
    setupEventCountdown();
    
    // Form validation
    setupFormValidation();
    
    // Initialize accordion functionality (if needed)
    setupAccordion();
=======
// Store references to event listeners for cleanup
const eventListeners = new Map();

/**
 * Debounce utility function to prevent excessive function calls
 * @param {Function} func - The function to debounce
 * @param {number} wait - The debounce delay in milliseconds
 * @returns {Function} The debounced function
 */
function debounce(func, wait) {
    let timeout;
    return function executedFunction(...args) {
        const later = () => {
            clearTimeout(timeout);
            func(...args);
        };
        clearTimeout(timeout);
        timeout = setTimeout(later, wait);
    };
}

/**
 * Add event listener with cleanup tracking
 * @param {EventTarget} element - The element to attach the listener to
 * @param {string} event - The event type
 * @param {Function} handler - The event handler
 * @param {Object} options - Additional options for addEventListener
 */
function addEventListenerWithCleanup(element, event, handler, options) {
    element.addEventListener(event, handler, options);
>>>>>>> ef13061d
    
    if (!eventListeners.has(element)) {
        eventListeners.set(element, []);
    }
    
    eventListeners.get(element).push({ event, handler, options });
}

/**
 * Remove all event listeners for cleanup
 */
function cleanupEventListeners() {
    eventListeners.forEach((listeners, element) => {
        listeners.forEach(({ event, handler, options }) => {
            element.removeEventListener(event, handler, options);
        });
    });
    eventListeners.clear();
}

/**
 * Safe DOM query selector with error handling
 * @param {string} selector - CSS selector
 * @param {Element} context - Context element (defaults to document)
 * @returns {Element|null} - Found element or null
 */
function safeQuerySelector(selector, context = document) {
    try {
        return context.querySelector(selector);
    } catch (error) {
        console.error(`Failed to query selector "${selector}":`, error);
        return null;
    }
}

/**
 * Safe localStorage getter with error handling
 * @param {string} key - Storage key
 * @param {*} defaultValue - Default value if key doesn't exist or error occurs
 * @returns {*} - Parsed value or default
 */
function safeLocalStorageGet(key, defaultValue = null) {
    try {
        const value = localStorage.getItem(key);
        return value ? JSON.parse(value) : defaultValue;
    } catch (error) {
        console.warn(`Error reading from localStorage key "${key}":`, error);
        return defaultValue;
    }
}

/**
 * Safe localStorage setter with error handling
 * @param {string} key - Storage key
 * @param {*} value - Value to store
 * @returns {boolean} - Success status
 */
function safeLocalStorageSet(key, value) {
    try {
        localStorage.setItem(key, JSON.stringify(value));
        return true;
    } catch (error) {
        console.warn(`Error writing to localStorage key "${key}":`, error);
        return false;
    }
}

/**
 * Safe date parser with validation
 * @param {string} dateString - Date string to parse
 * @param {Date} fallback - Fallback date if parsing fails
 * @returns {Date} - Parsed date or fallback
 */
function safeDateParse(dateString, fallback = new Date()) {
    try {
        const date = new Date(dateString);
        if (isNaN(date.getTime())) {
            throw new Error('Invalid date format');
        }
        return date;
    } catch (error) {
        console.error(`Failed to parse date "${dateString}":`, error);
        return fallback;
    }
}

/**
 * Fetch with retry logic and comprehensive error handling
 * @param {string} url - Request URL
 * @param {Object} options - Fetch options
 * @param {number} retries - Number of retry attempts
 * @returns {Promise<Response>} - Response object
 */
async function fetchWithRetry(url, options = {}, retries = 3) {
    for (let i = 0; i < retries; i++) {
        try {
            const response = await fetch(url, options);
            if (!response.ok) {
                throw new Error(`HTTP ${response.status}: ${response.statusText}`);
            }
            return response;
        } catch (error) {
            if (i === retries - 1) throw error;
            console.warn(`Fetch attempt ${i + 1} failed, retrying...`, error);
            await new Promise(resolve => setTimeout(resolve, 1000 * Math.pow(2, i)));
        }
    }
}

// Wait for the DOM to be fully loaded
document.addEventListener('DOMContentLoaded', function() {
    try {
        // Create error boundaries for each component
        const createComponentBoundary = (name, fn, container = null) => {
            return new ErrorBoundary({
                componentName: name,
                container: container,
                onError: (error, componentName) => {
                    console.error(`[${componentName}] Component failed:`, error);
                    // Track component failures
                    if (typeof gtag !== 'undefined') {
                        gtag('event', 'exception', {
                            description: `Component failure: ${componentName}`,
                            fatal: false
                        });
                    }
                },
                retryCallback: () => {
                    try {
                        fn();
                    } catch (retryError) {
                        console.error(`[${name}] Retry failed:`, retryError);
                    }
                },
                maxRetries: 1
            }).wrap(fn);
        };

        // Wrap setup functions with error boundaries
        const mobileViewportSetup = createComponentBoundary('Mobile Viewport', setupMobileViewportHeight);
        const mobileMenuSetup = createComponentBoundary('Mobile Menu', setupMobileMenu);
        const backToTopSetup = createComponentBoundary('Back to Top', setupBackToTopButton);
        const countdownSetup = createComponentBoundary('Event Countdown', setupEventCountdown);
        const formValidationSetup = createComponentBoundary('Form Validation', setupFormValidation);
        const accordionSetup = createComponentBoundary('Accordion', setupAccordion);
        const themeToggleSetup = createComponentBoundary('Theme Toggle', setupThemeToggle);
        const contactFormSetup = createComponentBoundary('Contact Form', setupContactForm);

        // Initialize components with error isolation
        mobileViewportSetup();
        mobileMenuSetup();
        backToTopSetup();
        countdownSetup();
        formValidationSetup();
        accordionSetup();
        themeToggleSetup();
        contactFormSetup();

        // Setup error boundaries for dynamic content containers
        setupDynamicContentBoundaries();
        
    } catch (error) {
        console.error('Error during page initialization:', error);
        // Show user-friendly error message
        const errorDiv = document.createElement('div');
        errorDiv.className = 'error-banner';
        errorDiv.style.cssText = `
            position: fixed;
            top: 0;
            left: 0;
            right: 0;
            background: #d32f2f;
            color: white;
            padding: 10px;
            text-align: center;
            z-index: 10000;
            font-family: Arial, sans-serif;
        `;
        errorDiv.textContent = 'Some features may not work properly. Please refresh the page.';
        document.body.insertBefore(errorDiv, document.body.firstChild);
        
        // Auto-hide after 5 seconds
        setTimeout(() => {
            if (errorDiv.parentNode) {
                errorDiv.parentNode.removeChild(errorDiv);
            }
        }, 5000);
    }
});

/**
 * Fix Mobile Viewport Height Issues
 */
function setupMobileViewportHeight() {
    // Set CSS custom property for real viewport height
    function setViewportHeight() {
        const vh = window.innerHeight * 0.01;
        document.documentElement.style.setProperty('--vh', `${vh}px`);
    }
    
    setViewportHeight();
    
    // Update on resize and orientation change with debouncing
    const debouncedSetViewportHeight = debounce(setViewportHeight, 250);
    addEventListenerWithCleanup(window, 'resize', debouncedSetViewportHeight);
    addEventListenerWithCleanup(window, 'orientationchange', function() {
        setTimeout(setViewportHeight, 100); // Small delay for iOS
    });
    
    // For iOS Safari - handle viewport changes more aggressively
    if (/iPad|iPhone|iPod/.test(navigator.userAgent)) {
        const debouncedScrollHandler = debounce(setViewportHeight, 150);
        addEventListenerWithCleanup(window, 'scroll', debouncedScrollHandler);
    }
}

/**
 * Mobile Menu Toggle Functionality
 * REMOVED: Using CSS-only solution for better reliability
 */
/*
function setupMobileMenu() {
    try {
        const menuToggle = safeQuerySelector('.menu-toggle');
        const navMenu = safeQuerySelector('.nav-menu');
        
        if (!menuToggle || !navMenu) {
            console.warn('Mobile menu elements not found');
            return;
        }
        
        // Create overlay element if it doesn't exist
        let overlay = safeQuerySelector('.menu-overlay');
        if (!overlay) {
            try {
                overlay = document.createElement('div');
                overlay.className = 'menu-overlay';
                document.body.appendChild(overlay);
            } catch (error) {
                console.error('Failed to create menu overlay:', error);
                return;
            }
        }
        
        // Helper function to close the menu
        function closeMenu() {
            try {
                navMenu.classList.remove('active');
                overlay.classList.remove('active');
                menuToggle.setAttribute('aria-expanded', 'false');
                document.body.classList.remove('menu-open');
            } catch (error) {
                console.error('Error closing menu:', error);
            }
        }
        
        addEventListenerWithCleanup(menuToggle, 'click', function() {
            try {
                const isExpanded = menuToggle.getAttribute('aria-expanded') === 'true';
                
                menuToggle.setAttribute('aria-expanded', !isExpanded);
                navMenu.classList.toggle('active');
                overlay.classList.toggle('active');
                
                // Prevent scrolling when menu is open
                document.body.classList.toggle('menu-open');
            } catch (error) {
                console.error('Error toggling menu:', error);
            }
        });
        
        // Handle all mobile menu navigation links
        try {
            const allNavLinks = navMenu.querySelectorAll('a');
            allNavLinks.forEach(link => {
                addEventListenerWithCleanup(link, 'click', function(e) {
                    try {
                        const href = this.getAttribute('href');
                        
                        // For same-page anchors, prevent default and scroll
                        if (href && href.startsWith('#') && href !== '#') {
                            e.preventDefault();
                            const target = safeQuerySelector(href);
                            if (target) {
                                target.scrollIntoView({ behavior: 'smooth' });
                                try {
                                    history.pushState(null, null, href);
                                } catch (historyError) {
                                    console.warn('Failed to update history:', historyError);
                                }
                            }
                            closeMenu();
                        } else if (href && !href.startsWith('#')) {
                            // For page navigation, use direct navigation
                            e.preventDefault();
                            closeMenu();
                            // Use a short delay to allow menu close animation, then navigate
                            setTimeout(() => {
                                try {
                                    window.location.href = href;
                                } catch (navError) {
                                    console.error('Failed to navigate:', navError);
                                }
                            }, 100);
                        }
                    } catch (linkError) {
                        console.error('Error handling menu link click:', linkError);
                    }
                });
            });
        } catch (navLinksError) {
            console.error('Error setting up navigation links:', navLinksError);
        }
        
        // Close menu when clicking outside
        addEventListenerWithCleanup(document, 'click', function(event) {
            try {
                if (navMenu.classList.contains('active') && 
                    !navMenu.contains(event.target) && 
                    !menuToggle.contains(event.target)) {
                    closeMenu();
                }
            } catch (error) {
                console.error('Error handling outside click:', error);
            }
        });
        
        // Close menu when clicking on overlay
        addEventListenerWithCleanup(overlay, 'click', function() {
            closeMenu();
        });
        
        // Close menu when pressing ESC key
        addEventListenerWithCleanup(document, 'keydown', function(event) {
            try {
                if (event.key === 'Escape' && navMenu.classList.contains('active')) {
                    closeMenu();
                }
            } catch (error) {
                console.error('Error handling ESC key:', error);
            }
        });
        
    } catch (error) {
        console.error('Error setting up mobile menu:', error);
    }
}
*/

/**
 * Back to Top Button Functionality
 */
function setupBackToTopButton() {
    try {
        const backToTopButton = safeQuerySelector('#back-to-top');
        
        if (!backToTopButton) {
            console.info('Back to top button not found - feature not available on this page');
            return;
        }
        
        // Show/hide the button based on scroll position with debouncing
        const scrollHandler = debounce(function() {
            try {
                if (window.scrollY > 300) {
                    backToTopButton.style.display = 'block';
                } else {
                    backToTopButton.style.display = 'none';
                }
            } catch (error) {
                console.error('Error updating back to top button visibility:', error);
            }
        }, 100);
        
        addEventListenerWithCleanup(window, 'scroll', scrollHandler);
        
        // Smooth scroll to top when clicked
        addEventListenerWithCleanup(backToTopButton, 'click', function(e) {
            try {
                e.preventDefault();
                window.scrollTo({
                    top: 0,
                    behavior: 'smooth'
                });
            } catch (error) {
                console.error('Error scrolling to top:', error);
                // Fallback to instant scroll
                try {
                    window.scrollTo(0, 0);
                } catch (fallbackError) {
                    console.error('Fallback scroll failed:', fallbackError);
                }
            }
        });
        
    } catch (error) {
        console.error('Error setting up back to top button:', error);
    }
}

/**
 * Event Countdown Timer Functionality
 */
function setupEventCountdown() {
    try {
        const countdownElement = safeQuerySelector('#event-countdown');
        
        if (!countdownElement) {
            console.info('Event countdown element not found - feature not available on this page');
            return;
        }
        
        const eventDateAttribute = countdownElement.getAttribute('data-event-date');
        
        if (!eventDateAttribute) {
            console.warn('Event countdown missing data-event-date attribute');
            return;
        }
        
        const eventDate = safeDateParse(eventDateAttribute);
        const eventDateTime = eventDate.getTime();
        
        if (isNaN(eventDateTime)) {
            console.error('Invalid event date:', eventDateAttribute);
            countdownElement.innerHTML = '';
            const errorSpan = createSafeElement('span', {
                className: 'countdown-error',
                textContent: 'Invalid event date'
            });
            countdownElement.appendChild(errorSpan);
            return;
        }
        
        // Update the countdown every second
        const countdownInterval = setInterval(function() {
            try {
                const now = new Date().getTime();
                const distance = eventDateTime - now;
                
                // If the countdown is over, stop the interval and show event is starting
                if (distance < 0) {
                    clearInterval(countdownInterval);
                    countdownElement.innerHTML = '';
                    const completeSpan = createSafeElement('span', {
                        className: 'countdown-complete',
                        textContent: 'Event is happening now!'
                    });
                    countdownElement.appendChild(completeSpan);
                    return;
                }
                
                // Calculate days, hours, minutes, seconds
                const days = Math.floor(distance / (1000 * 60 * 60 * 24));
                const hours = Math.floor((distance % (1000 * 60 * 60 * 24)) / (1000 * 60 * 60));
                const minutes = Math.floor((distance % (1000 * 60 * 60)) / (1000 * 60));
                const seconds = Math.floor((distance % (1000 * 60)) / 1000);
                
                // Display the countdown safely
                countdownElement.innerHTML = '';
                
                // Create countdown units
                const createCountdownUnit = (value, label) => {
                    const unit = createSafeElement('div', { className: 'countdown-unit' });
                    const number = createSafeElement('span', {
                        className: 'countdown-number',
                        textContent: String(value)
                    });
                    const labelSpan = createSafeElement('span', {
                        className: 'countdown-label',
                        textContent: label + (value !== 1 ? 's' : '')
                    });
                    unit.appendChild(number);
                    unit.appendChild(labelSpan);
                    return unit;
                };
                
                countdownElement.appendChild(createCountdownUnit(days, 'Day'));
                countdownElement.appendChild(createCountdownUnit(hours, 'Hour'));
                countdownElement.appendChild(createCountdownUnit(minutes, 'Minute'));
                countdownElement.appendChild(createCountdownUnit(seconds, 'Second'));
            } catch (error) {
                console.error('Error updating countdown display:', error);
                clearInterval(countdownInterval);
                countdownElement.innerHTML = '';
                const errorSpan = createSafeElement('span', {
                    className: 'countdown-error',
                    textContent: 'Countdown error'
                });
                countdownElement.appendChild(errorSpan);
            }
        }, 1000);
        
    } catch (error) {
        console.error('Error setting up event countdown:', error);
    }
}

/**
 * Form Validation Functionality
 */
function setupFormValidation() {
    try {
        const contactForm = safeQuerySelector('#contact-form');
        
        if (!contactForm) {
            console.info('Contact form not found - feature not available on this page');
            return;
        }
    
    addEventListenerWithCleanup(contactForm, 'submit', function(e) {
        e.preventDefault();
        
        // Basic form validation
        let isValid = true;
        const requiredFields = contactForm.querySelectorAll('[required]');
        
        // Reset previous error messages
        const errorMessages = contactForm.querySelectorAll('.error-message');
        errorMessages.forEach(msg => msg.remove());
        
        // Check all required fields
        requiredFields.forEach(field => {
            field.classList.remove('error');
            
            if (!field.value.trim()) {
                isValid = false;
                field.classList.add('error');
                
                // Add error message after the field
                const errorMessage = document.createElement('p');
                errorMessage.classList.add('error-message');
                errorMessage.textContent = 'This field is required';
                
                field.parentNode.appendChild(errorMessage);
            }
        });
        
        // Email validation
        const emailField = contactForm.querySelector('input[type="email"]');
        if (emailField && emailField.value.trim()) {
            const emailPattern = /^[^\s@]+@[^\s@]+\.[^\s@]+$/;
            
            if (!emailPattern.test(emailField.value)) {
                isValid = false;
                emailField.classList.add('error');
                
                const errorMessage = document.createElement('p');
                errorMessage.classList.add('error-message');
                errorMessage.textContent = 'Please enter a valid email address';
                
                emailField.parentNode.appendChild(errorMessage);
            }
        }
        
        // If form is valid, submit to server
        if (isValid) {
            // Show loading state
            const submitButton = contactForm.querySelector('button[type="submit"]');
            const originalButtonText = submitButton.textContent;
            submitButton.disabled = true;
            submitButton.textContent = 'Sending...';
            
            // Prepare form data
            const formData = {
                name: contactForm.querySelector('[name="name"]').value.trim(),
                email: contactForm.querySelector('[name="email"]').value.trim(),
                phone: contactForm.querySelector('[name="phone"]')?.value.trim() || '',
                subject: contactForm.querySelector('[name="subject"]').value.trim(),
                message: contactForm.querySelector('[name="message"]').value.trim()
            };
            
            // Determine endpoint based on environment
            let endpoint = '/contact-handler.php';
            if (window.location.hostname.includes('netlify')) {
                endpoint = '/.netlify/functions/contact-form';
            }
            
            // Submit to server with validation using safe fetch
            fetchWithRetry(endpoint, {
                method: 'POST',
                headers: {
                    'Content-Type': 'application/json',
                },
                body: JSON.stringify(formData)
            })
            .then(response => {
                if (!response.ok) {
                    throw new Error(`Server responded with ${response.status}: ${response.statusText}`);
                }
                return response.json();
            })
            .then(data => {
                if (data.success) {
                    // Hide the form
                    contactForm.style.display = 'none';
                    
                    // Create and show success message
                    const successMessage = document.createElement('div');
                    successMessage.classList.add('success-message');
                    // Create success message elements safely
                    const heading = createSafeElement('h3', {
                        textContent: 'Thank you for your message!'
                    });
                    const message = createSafeElement('p', {
                        textContent: sanitizeText(data.message || "We've received your inquiry and will respond as soon as possible.")
                    });
                    const button = createSafeElement('button', {
                        className: 'btn btn-primary mt-3',
                        textContent: 'Send Another Message'
                    });
                    button.id = 'send-another';
                    
                    successMessage.appendChild(heading);
                    successMessage.appendChild(message);
                    successMessage.appendChild(button);
                    
                    contactForm.parentNode.appendChild(successMessage);
                    
                    // Allow sending another message
                    const sendAnotherBtn = document.getElementById('send-another');
                    if (sendAnotherBtn) {
                        addEventListenerWithCleanup(sendAnotherBtn, 'click', function() {
                            contactForm.reset();
                            successMessage.remove();
                            contactForm.style.display = 'block';
                        });
                    }
                } else {
                    // Handle server-side validation errors
                    if (data.errors) {
                        Object.keys(data.errors).forEach(fieldName => {
                            const field = contactForm.querySelector(`[name="${fieldName}"]`);
                            if (field) {
                                field.classList.add('error');
                                
                                // Remove existing error message if any
                                const existingError = field.parentNode.querySelector('.error-message');
                                if (existingError) {
                                    existingError.remove();
                                }
                                
                                // Add new error message
                                const errorMessage = document.createElement('p');
                                errorMessage.classList.add('error-message');
                                errorMessage.textContent = data.errors[fieldName];
                                field.parentNode.appendChild(errorMessage);
                            }
                        });
                    }
                    
                    // Reset button
                    submitButton.disabled = false;
                    submitButton.textContent = originalButtonText;
                }
            })
            .catch(error => {
                console.error('Form submission error:', error);
                
                // Show generic error message
                const errorDiv = document.createElement('div');
                errorDiv.classList.add('error-message', 'form-error');
                errorDiv.textContent = 'An error occurred. Please try again later.';
                contactForm.insertBefore(errorDiv, contactForm.firstChild);
                
                // Reset button
                submitButton.disabled = false;
                submitButton.textContent = originalButtonText;
                
                // Remove error message after 5 seconds
                setTimeout(() => {
                    errorDiv.remove();
                }, 5000);
            });
        }
    });
}

/**
 * Accordion Functionality
 */
function setupAccordion() {
    const accordionHeaders = document.querySelectorAll('.accordion-header');
    
    if (!accordionHeaders.length) return;
    
    accordionHeaders.forEach(header => {
        addEventListenerWithCleanup(header, 'click', function() {
            // Toggle active class on the header
            this.classList.toggle('active');
            
            // Toggle the content visibility
            const content = this.nextElementSibling;
            
            if (content.style.maxHeight) {
                content.style.maxHeight = null;
                // Change icon if present
                const icon = this.querySelector('i');
                if (icon) icon.classList.replace('fa-chevron-up', 'fa-chevron-down');
            } else {
                content.style.maxHeight = content.scrollHeight + 'px';
                // Change icon if present
                const icon = this.querySelector('i');
                if (icon) icon.classList.replace('fa-chevron-down', 'fa-chevron-up');
            }
        });
    });
}

/**
 * Image Gallery Functionality
 * (if needed for a gallery page in the future)
 * @unused - Reserved for future implementation
 */
// eslint-disable-next-line no-unused-vars
function setupImageGallery() {
    const galleryImages = document.querySelectorAll('.gallery-image');
    const lightbox = document.querySelector('.lightbox');
    
    if (!galleryImages.length || !lightbox) return;
    
    galleryImages.forEach(image => {
        addEventListenerWithCleanup(image, 'click', function() {
            const imgSrc = this.getAttribute('data-full-img') || this.src;
            const imgCaption = this.getAttribute('alt');
            
            const lightboxImg = lightbox.querySelector('.lightbox-img');
            const lightboxCaption = lightbox.querySelector('.lightbox-caption');
            
            lightboxImg.src = imgSrc;
            lightboxCaption.textContent = imgCaption;
            
            lightbox.classList.add('active');
            document.body.classList.add('no-scroll');
        });
    });
    
    // Close lightbox when clicking the close button
    const closeButton = lightbox.querySelector('.lightbox-close');
    if (closeButton) {
        addEventListenerWithCleanup(closeButton, 'click', function() {
            lightbox.classList.remove('active');
            document.body.classList.remove('no-scroll');
        });
    }
    
    // Close lightbox when clicking outside the image
    addEventListenerWithCleanup(lightbox, 'click', function(e) {
        if (e.target === lightbox) {
            lightbox.classList.remove('active');
            document.body.classList.remove('no-scroll');
        }
    });
    
    // Close lightbox when pressing ESC
    addEventListenerWithCleanup(document, 'keydown', function(e) {
        if (e.key === 'Escape' && lightbox.classList.contains('active')) {
            lightbox.classList.remove('active');
            document.body.classList.remove('no-scroll');
        }
    });
}

/**
 * Smooth Scrolling for Anchor Links
 */
document.querySelectorAll('a[href^="#"]:not([href="#"])').forEach(anchor => {
    addEventListenerWithCleanup(anchor, 'click', function(e) {
        e.preventDefault();
        
        const targetId = this.getAttribute('href');
        const targetElement = document.querySelector(targetId);
        
        if (targetElement) {
            targetElement.scrollIntoView({
                behavior: 'smooth'
            });
            
            // Update URL but without scrolling
            history.pushState(null, null, targetId);
        }
    });
});

/**
 * Activate Current Page in Navigation
 */
function setActiveNavLink() {
    const currentPage = window.location.pathname.split('/').pop();
    
    const navLinks = document.querySelectorAll('nav a');
    
    navLinks.forEach(link => {
        const linkPage = link.getAttribute('href');
        
        if (linkPage === currentPage || 
            (currentPage === '' && linkPage === 'index.html')) {
            link.classList.add('active');
            link.setAttribute('aria-current', 'page');
        }
    });
}

// Call this function to highlight the current page in navigation
setActiveNavLink();

// Service Worker Registration
if ('serviceWorker' in navigator) {
  window.addEventListener('load', () => {
    try {
      navigator.serviceWorker.register('/sw.js')
        .then(() => {
          console.log('ServiceWorker registration successful');
        })
        .catch(err => {
          console.warn('ServiceWorker registration failed:', err);
          // Service worker failure shouldn't break the app
        });
    } catch (error) {
      console.warn('ServiceWorker registration error:', error);
    }
  });
} else {
  console.info('ServiceWorker not supported in this browser');
}

/**
 * Theme Toggle Functionality
 */
function setupThemeToggle() {
    try {
        // Check for saved theme preference or default to light
        const currentTheme = safeLocalStorageGet('theme', 'light');
        
        // Apply saved theme on page load
        try {
            if (currentTheme === 'dark') {
                document.documentElement.setAttribute('data-theme', 'dark');
            }
        } catch (error) {
            console.error('Error applying saved theme:', error);
        }
        
        // Theme toggle functionality for all toggle buttons
        const themeToggles = document.querySelectorAll('.theme-toggle');
        
        if (themeToggles.length === 0) {
            console.info('No theme toggle buttons found');
            return;
        }
        
        themeToggles.forEach(toggle => {
            addEventListenerWithCleanup(toggle, 'click', function() {
                try {
                    // Get current theme
                    const currentTheme = document.documentElement.getAttribute('data-theme');
                    const newTheme = currentTheme === 'dark' ? 'light' : 'dark';
                    
                    // Apply new theme
                    if (newTheme === 'dark') {
                        document.documentElement.setAttribute('data-theme', 'dark');
                    } else {
                        document.documentElement.removeAttribute('data-theme');
                    }
                    
                    // Save preference
                    const saveResult = safeLocalStorageSet('theme', newTheme);
                    if (!saveResult) {
                        console.warn('Failed to save theme preference');
                    }
                    
                    // Update button aria-label for accessibility
                    const label = newTheme === 'dark' ? 'Switch to light mode' : 'Switch to dark mode';
                    themeToggles.forEach(t => t.setAttribute('aria-label', label));
                } catch (error) {
                    console.error('Error toggling theme:', error);
                }
            });
            
            // Set initial aria-label
            try {
                const initialTheme = document.documentElement.getAttribute('data-theme') === 'dark' ? 'dark' : 'light';
                const initialLabel = initialTheme === 'dark' ? 'Switch to light mode' : 'Switch to dark mode';
                toggle.setAttribute('aria-label', initialLabel);
            } catch (error) {
                console.error('Error setting initial aria-label:', error);
            }
        });
        
    } catch (error) {
        console.error('Error setting up theme toggle:', error);
    }
}

/**
 * Contact Form Setup with CSRF Protection
 */
function setupContactForm() {
    try {
        const contactForm = safeQuerySelector('#contact-form');
        if (!contactForm) return;

        // Fetch CSRF token when page loads
        fetchCSRFToken();

        addEventListenerWithCleanup(contactForm, 'submit', async function(e) {
            e.preventDefault();
            
            const submitBtn = safeQuerySelector('#submit-btn');
            const loadingSpinner = safeQuerySelector('#loading-spinner');
            const formMessage = safeQuerySelector('#form-message');
            
            try {
                // Check client-side rate limiting
                if (!checkClientRateLimit('contact_form', 3, 3600000)) { // 3 per hour
                    if (formMessage) {
                        formMessage.innerHTML = '<div class="error-message" style="color: var(--danger); background-color: #f8d7da; border: 1px solid #f5c6cb; padding: 1rem; border-radius: var(--radius-md); margin-top: 1rem;"><i class="fas fa-exclamation-triangle"></i> Too many submissions. Please wait before trying again.</div>';
                    }
                    return;
                }
                
                // Enhanced client-side validation
                const inputs = {
                    name: data.name,
                    email: data.email,
                    phone: data.phone,
                    subject: data.subject,
                    message: data.message
                };
                
                let validationErrors = {};
                
                // Validate each input
                Object.keys(inputs).forEach(key => {
                    if (inputs[key]) {
                        const validation = validateAndSanitizeInput(inputs[key], key);
                        if (!validation.isValid) {
                            validationErrors[key] = validation.errors.join(', ');
                        }
                    }
                });
                
                // Show validation errors if any
                if (Object.keys(validationErrors).length > 0) {
                    displayFormErrors(validationErrors);
                    return;
                }
                
                // Clear previous messages
                clearFormErrors();
                if (formMessage) formMessage.innerHTML = '';
                
                // Show loading state
                if (submitBtn) {
                    submitBtn.style.display = 'none';
                }
                if (loadingSpinner) {
                    loadingSpinner.style.display = 'inline-block';
                }
                
                // Collect form data
                const formData = new FormData(contactForm);
                const data = Object.fromEntries(formData.entries());
                
                // Submit form - use Netlify function if available, fallback to PHP
                const endpoint = window.location.hostname.includes('netlify') || window.location.hostname.includes('vercel') 
                    ? '/.netlify/functions/contact-form'
                    : 'contact-handler.php';
                    
                const response = await fetchWithRetry(endpoint, {
                    method: 'POST',
                    headers: {
                        'Content-Type': 'application/json',
                    },
                    body: JSON.stringify(data)
                }, 2);
                
                const result = await response.json();
                
                if (result.success) {
                    // Success
                    if (formMessage) {
                        formMessage.innerHTML = '';
                        const successDiv = createSafeElement('div', {
                            className: 'success-message',
                            style: {
                                color: 'var(--success)',
                                backgroundColor: '#d4edda',
                                border: '1px solid #c3e6cb',
                                padding: '1rem',
                                borderRadius: 'var(--radius-md)',
                                marginTop: '1rem'
                            }
                        });
                        
                        const icon = createSafeElement('i', { className: 'fas fa-check-circle' });
                        successDiv.appendChild(icon);
                        successDiv.appendChild(document.createTextNode(' ' + sanitizeText(result.message)));
                        formMessage.appendChild(successDiv);
                    }
                    contactForm.reset();
                    fetchCSRFToken(); // Get new token for next submission
                } else {
                    // Handle validation errors
                    if (result.errors) {
                        displayFormErrors(result.errors);
                    }
                    
                    if (formMessage && !Object.keys(result.errors || {}).length) {
                        formMessage.innerHTML = '';
                        const errorDiv = createSafeElement('div', {
                            className: 'error-message',
                            style: {
                                color: 'var(--danger)',
                                backgroundColor: '#f8d7da',
                                border: '1px solid #f5c6cb',
                                padding: '1rem',
                                borderRadius: 'var(--radius-md)',
                                marginTop: '1rem'
                            }
                        });
                        
                        const icon = createSafeElement('i', { className: 'fas fa-exclamation-triangle' });
                        errorDiv.appendChild(icon);
                        errorDiv.appendChild(document.createTextNode(' There was an error sending your message. Please try again.'));
                        formMessage.appendChild(errorDiv);
                    }
                }
                
            } catch (error) {
                console.error('Contact form submission error:', error);
                if (formMessage) {
                    formMessage.innerHTML = '';
                    const errorDiv = createSafeElement('div', {
                        className: 'error-message',
                        style: {
                            color: 'var(--danger)',
                            backgroundColor: '#f8d7da',
                            border: '1px solid #f5c6cb',
                            padding: '1rem',
                            borderRadius: 'var(--radius-md)',
                            marginTop: '1rem'
                        }
                    });
                    
                    const icon = createSafeElement('i', { className: 'fas fa-exclamation-triangle' });
                    errorDiv.appendChild(icon);
                    errorDiv.appendChild(document.createTextNode(' Network error. Please check your connection and try again.'));
                    formMessage.appendChild(errorDiv);
                }
            } finally {
                // Hide loading state
                if (submitBtn) {
                    submitBtn.style.display = 'inline-block';
                }
                if (loadingSpinner) {
                    loadingSpinner.style.display = 'none';
                }
            }
        });
        
    } catch (error) {
        console.error('Error setting up contact form:', error);
    }
}

/**
 * Client-side rate limiting for form submissions
 * @param {string} key - Unique key for rate limiting
 * @param {number} maxRequests - Maximum requests allowed
 * @param {number} timeWindow - Time window in milliseconds
 * @returns {boolean} - True if request is allowed
 */
function checkClientRateLimit(key, maxRequests = 3, timeWindow = 3600000) { // 1 hour default
    try {
        const storageKey = `rate_limit_${key}`;
        const now = Date.now();
        
        const stored = safeLocalStorageGet(storageKey, []);
        const requests = Array.isArray(stored) ? stored : [];
        
        // Remove old requests
        const validRequests = requests.filter(timestamp => (now - timestamp) < timeWindow);
        
        // Check if limit exceeded
        if (validRequests.length >= maxRequests) {
            return false;
        }
        
        // Add current request
        validRequests.push(now);
        
        // Save updated requests
        safeLocalStorageSet(storageKey, validRequests);
        
        return true;
    } catch (error) {
        console.warn('Rate limiting check failed:', error);
        return true; // Allow request if rate limiting fails
    }
}

/**
 * Enhanced input validation and sanitization
 * @param {string} input - Input to validate
 * @param {string} type - Input type (text, email, phone)
 * @returns {object} - Validation result
 */
function validateAndSanitizeInput(input, type = 'text') {
    const result = {
        isValid: true,
        sanitized: input,
        errors: []
    };
    
    // Basic safety checks
    const dangerousPatterns = [
        /<script[^>]*>.*?<\/script>/gi,
        /javascript:/gi,
        /vbscript:/gi,
        /onload=/gi,
        /onerror=/gi,
        /onclick=/gi
    ];
    
    for (const pattern of dangerousPatterns) {
        if (pattern.test(input)) {
            result.isValid = false;
            result.errors.push('Invalid characters detected');
            break;
        }
    }
    
    // Type-specific validation
    switch (type) {
        case 'email':
            const emailPattern = /^[^\s@]+@[^\s@]+\.[^\s@]+$/;
            if (!emailPattern.test(input)) {
                result.isValid = false;
                result.errors.push('Invalid email format');
            }
            break;
            
        case 'phone':
            const phonePattern = /^[\d\s\-\(\)\+\.]{10,}$/;
            if (input && !phonePattern.test(input)) {
                result.isValid = false;
                result.errors.push('Invalid phone format');
            }
            break;
            
        case 'text':
        default:
            // Length validation
            if (input.length > 5000) {
                result.isValid = false;
                result.errors.push('Input too long');
            }
            break;
    }
    
    // Sanitize output
    result.sanitized = sanitizeText(input);
    
    return result;
}

/**
 * Fetch CSRF token from server
 */
async function fetchCSRFToken() {
    try {
        // Use appropriate endpoint based on hosting environment
        const endpoint = window.location.hostname.includes('netlify') || window.location.hostname.includes('vercel') 
            ? '/.netlify/functions/contact-form'
            : 'csrf-token.php';
            
        const response = await fetch(endpoint);
        const data = await response.json();
        
        const csrfTokenField = safeQuerySelector('#csrf-token');
        if (csrfTokenField && data.csrf_token) {
            csrfTokenField.value = data.csrf_token;
        }
    } catch (error) {
        console.error('Error fetching CSRF token:', error);
    }
}

/**
 * Display form validation errors
 */
function displayFormErrors(errors) {
    Object.keys(errors).forEach(field => {
        const errorElement = safeQuerySelector(`#${field}-error`);
        const inputElement = safeQuerySelector(`#${field}`);
        
        if (errorElement) {
            // Use textContent to prevent XSS, and sanitize the error message
            errorElement.textContent = sanitizeText(errors[field]);
            errorElement.style.color = 'var(--danger)';
            errorElement.style.fontSize = '0.875rem';
            errorElement.style.marginTop = '0.25rem';
        }
        
        if (inputElement) {
            inputElement.style.borderColor = 'var(--danger)';
        }
    });
}

/**
 * Clear form validation errors
 */
function clearFormErrors() {
    const errorElements = document.querySelectorAll('.error-message');
    const inputs = document.querySelectorAll('#contact-form .form-control');
    
    errorElements.forEach(element => {
        element.textContent = '';
    });
    
    inputs.forEach(input => {
        input.style.borderColor = '';
    });
}

/**
 * Safely create HTML elements with text content to prevent XSS
 * @param {string} tagName - The HTML tag name
 * @param {Object} options - Configuration object
 * @param {string} options.textContent - Safe text content
 * @param {string} options.className - CSS class names
 * @param {Object} options.style - Style properties
 * @returns {HTMLElement} The created element
 */
function createSafeElement(tagName, options = {}) {
    const element = document.createElement(tagName);
    
    if (options.textContent) {
        element.textContent = options.textContent;
    }
    
    if (options.className) {
        element.className = options.className;
    }
    
    if (options.style) {
        Object.assign(element.style, options.style);
    }
    
    return element;
}

/**
 * Safely sanitize text input for display
 * @param {string} input - Raw text input
 * @returns {string} Sanitized text
 */
function sanitizeText(input) {
    return String(input)
        .replace(/&/g, '&amp;')
        .replace(/</g, '&lt;')
        .replace(/>/g, '&gt;')
        .replace(/"/g, '&quot;')
        .replace(/'/g, '&#x27;')
        .replace(/\//g, '&#x2F;');
}

/**
 * Setup error boundaries for dynamic content containers
 */
function setupDynamicContentBoundaries() {
    try {
        // Meeting schedule container boundary
        const meetingContainer = safeQuerySelector('#meeting-schedule-container');
        if (meetingContainer) {
            const meetingBoundary = new ErrorBoundary({
                componentName: 'Meeting Schedule',
                container: meetingContainer,
                onError: (error) => {
                    console.error('[Meeting Schedule] Failed to load:', error);
                },
                maxRetries: 2
            });
        }

        // Calendar container with lazy loading
        const calendarContainers = document.querySelectorAll('.calendar-container, #calendar-container, [class*="calendar"], [id*="calendar"]');
        calendarContainers.forEach((calendarContainer, index) => {
            if (calendarContainer) {
                // Set up lazy loading for calendar
                calendarLazyLoader.observe(
                    calendarContainer,
                    async (element) => {
                        // Dynamic import of calendar component
                        const { CalendarComponent } = await import('./calendar-component.js');
                        
                        // Load calendar with error boundary protection
                        const calendarBoundary = new ErrorBoundary({
                            componentName: `Calendar ${index + 1}`,
                            container: element,
                            maxRetries: 2
                        });

                        const loadCalendar = calendarBoundary.wrapAsync(async () => {
                            return await CalendarComponent.lazyLoad(element);
                        });

                        return await loadCalendar();
                    },
                    {
                        maxRetries: 2,
                        fallbackContent: (error) => `
                            <div class="calendar-error" style="
                                background-color: #fff3cd;
                                color: #856404;
                                border: 1px solid #ffc107;
                                border-radius: var(--radius-md);
                                padding: 1rem;
                                text-align: center;
                            ">
                                <h3><i class="fas fa-calendar-times"></i> Calendar Unavailable</h3>
                                <p>Unable to load the calendar. Please try refreshing the page or contact us for meeting dates.</p>
                                <p style="font-size: 0.875rem; margin-top: 0.5rem;">
                                    Email: <a href="mailto:loz33@hotmail.com">loz33@hotmail.com</a>
                                </p>
                            </div>
                        `
                    }
                );
            }
        });

        // Search container boundary
        const searchContainer = safeQuerySelector('.search-container, #search-container');
        if (searchContainer) {
            const searchBoundary = new ErrorBoundary({
                componentName: 'Search',
                container: searchContainer,
                fallbackUI: (error) => `
                    <div class="search-error" style="
                        background-color: #f8d7da;
                        color: #721c24;
                        border: 1px solid #f5c6cb;
                        border-radius: var(--radius-md);
                        padding: 1rem;
                        text-align: center;
                    ">
                        <h3><i class="fas fa-search-minus"></i> Search Unavailable</h3>
                        <p>The search feature is temporarily unavailable. Please try browsing our sections instead.</p>
                        <div style="margin-top: 1rem;">
                            <a href="newsletter.html" class="btn btn-primary" style="margin-right: 0.5rem;">Newsletters</a>
                            <a href="meetings.html" class="btn btn-primary">Meetings</a>
                        </div>
                    </div>
                `,
                maxRetries: 1
            });
        }

        // Newsletter content with lazy loading
        const newsletterContainers = document.querySelectorAll('.newsletter-content, [class*="newsletter"], [id*="newsletter"]');
        newsletterContainers.forEach((container, index) => {
            // Only apply to containers that seem to load dynamic content
            if (container.dataset.lazy === 'true' || 
                container.classList.contains('dynamic-content') ||
                container.querySelector('.loading, .spinner')) {
                
                calendarLazyLoader.observe(
                    container,
                    async (element) => {
                        // Dynamic import of newsletter loader
                        const { newsletterLoader } = await import('./modules/newsletter-loader.js');
                        
                        const newsletters = await newsletterLoader.loadNewsletters();
                        
                        // Render newsletter content
                        if (newsletters && newsletters.length > 0) {
                            element.innerHTML = newsletters.map(newsletter => `
                                <div class="newsletter-item">
                                    <h4>${newsletter.title}</h4>
                                    <p>${newsletter.description}</p>
                                    <a href="${newsletter.url}" target="_blank" class="btn btn-primary">
                                        <i class="fas fa-file-pdf"></i> View PDF
                                    </a>
                                </div>
                            `).join('');
                        }
                    },
                    {
                        placeholder: () => `
                            <div class="newsletter-placeholder" style="
                                background-color: #f8f9fa;
                                border: 2px dashed #dee2e6;
                                border-radius: var(--radius-md);
                                padding: 2rem;
                                text-align: center;
                                color: var(--medium);
                            ">
                                <i class="fas fa-newspaper" style="font-size: 2rem; margin-bottom: 1rem; opacity: 0.5;"></i>
                                <p>Newsletter content will load when scrolled into view</p>
                            </div>
                        `,
                        fallbackContent: (error) => `
                            <div class="newsletter-error" style="
                                background-color: #e7f3ff;
                                color: #0066cc;
                                border: 1px solid #b3d9ff;
                                border-radius: var(--radius-md);
                                padding: 1rem;
                                text-align: center;
                            ">
                                <h4><i class="fas fa-newspaper"></i> Newsletter Content Unavailable</h4>
                                <p>Unable to load newsletter content. Please contact us for the latest issues.</p>
                            </div>
                        `,
                        maxRetries: 1
                    }
                );
            }
        });

        // Contact form specific boundary (additional protection)
        const contactForm = safeQuerySelector('#contact-form');
        if (contactForm) {
            const formMessageContainer = safeQuerySelector('#form-message');
            const contactFormBoundary = new ErrorBoundary({
                componentName: 'Contact Form Component',
                container: formMessageContainer,
                fallbackUI: (error) => `
                    <div class="contact-form-error" style="
                        background-color: #f8d7da;
                        color: #721c24;
                        border: 1px solid #f5c6cb;
                        border-radius: var(--radius-md);
                        padding: 1rem;
                        text-align: center;
                    ">
                        <h4><i class="fas fa-exclamation-triangle"></i> Contact Form Error</h4>
                        <p>The contact form is experiencing issues. Please email us directly:</p>
                        <p><strong><a href="mailto:loz33@hotmail.com">loz33@hotmail.com</a></strong></p>
                    </div>
                `,
                maxRetries: 2
            });
        }

        // Add boundary to any other containers with dynamic content
        const dynamicContainers = document.querySelectorAll('[id*="schedule"], [id*="events"], [class*="loading"]');
        dynamicContainers.forEach((container, index) => {
            const containerBoundary = new ErrorBoundary({
                componentName: `Dynamic Content ${index + 1}`,
                container: container,
                maxRetries: 1
            });
        });

        console.log('[Error Boundaries] Dynamic content boundaries initialized successfully');
        
    } catch (error) {
        console.error('Error setting up dynamic content boundaries:', error);
    }
}

// Cleanup event listeners on page unload
window.addEventListener('beforeunload', cleanupEventListeners);

// Export functions that might be used in the future
export { setupImageGallery, setupContactForm };<|MERGE_RESOLUTION|>--- conflicted
+++ resolved
@@ -11,31 +11,6 @@
 import { ErrorBoundary, globalErrorBoundary } from './error-boundary.js';
 import { calendarLazyLoader } from './lazy-loader.js';
 
-<<<<<<< HEAD
-// Wait for the DOM to be fully loaded
-document.addEventListener('DOMContentLoaded', function() {
-    // Version indicator - Last updated: 2025-06-28 17:57:33
-    console.log('SAPA Site Version: 2025-06-28-1757 (Commit: 4d54a9f)');
-    console.log('Mobile menu debug: Script loaded at', new Date().toISOString());
-    
-    // Fix mobile viewport height issues
-    setupMobileViewportHeight();
-    
-    // Mobile menu toggle - REMOVED: Using CSS-only solution now
-    // setupMobileMenu();
-    
-    // Back to top button functionality
-    setupBackToTopButton();
-    
-    // Event countdown timer
-    setupEventCountdown();
-    
-    // Form validation
-    setupFormValidation();
-    
-    // Initialize accordion functionality (if needed)
-    setupAccordion();
-=======
 // Store references to event listeners for cleanup
 const eventListeners = new Map();
 
@@ -66,7 +41,6 @@
  */
 function addEventListenerWithCleanup(element, event, handler, options) {
     element.addEventListener(event, handler, options);
->>>>>>> ef13061d
     
     if (!eventListeners.has(element)) {
         eventListeners.set(element, []);
@@ -178,6 +152,10 @@
 
 // Wait for the DOM to be fully loaded
 document.addEventListener('DOMContentLoaded', function() {
+    // Version indicator - Last updated: 2025-06-28 17:57:33
+    console.log('SAPA Site Version: 2025-06-28-1757 (Commit: 4d54a9f)');
+    console.log('Mobile menu debug: Script loaded at', new Date().toISOString());
+    
     try {
         // Create error boundaries for each component
         const createComponentBoundary = (name, fn, container = null) => {
