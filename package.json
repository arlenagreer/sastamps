--- conflicted
+++ resolved
@@ -60,11 +60,7 @@
     "autoprefixer": "^10.4.17",
     "broken-link-checker": "^0.6.7",
     "cssnano": "^6.0.3",
-<<<<<<< HEAD
-    "esbuild": "^0.27.0",
-=======
     "esbuild": "^0.25.0",
->>>>>>> 8b242d30
     "eslint": "^9.30.1",
     "globals": "^16.4.0",
     "html-validate": "^9.7.1",
